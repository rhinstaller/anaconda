#
# kickstart.py: kickstart install support
#
# Copyright (C) 1999-2016
# Red Hat, Inc.  All rights reserved.
#
# This program is free software; you can redistribute it and/or modify
# it under the terms of the GNU General Public License as published by
# the Free Software Foundation; either version 2 of the License, or
# (at your option) any later version.
#
# This program is distributed in the hope that it will be useful,
# but WITHOUT ANY WARRANTY; without even the implied warranty of
# MERCHANTABILITY or FITNESS FOR A PARTICULAR PURPOSE.  See the
# GNU General Public License for more details.
#
# You should have received a copy of the GNU General Public License
# along with this program.  If not, see <http://www.gnu.org/licenses/>.
#

import glob
import os
import os.path
<<<<<<< HEAD
=======
import tempfile
from pyanaconda.flags import flags, can_touch_runtime_system
from pyanaconda.constants import ADDON_PATHS, IPMI_ABORTED, TEXT_ONLY_TARGET, GRAPHICAL_TARGET, THREAD_STORAGE
from contextlib import contextmanager
import shlex
>>>>>>> 5847ab36
import requests
import shlex
import sys
import tempfile
import time
import warnings

import blivet.arch
import blivet.fcoe
import blivet.iscsi
import blivet.zfcp

import pykickstart.commands as commands

from pyanaconda import iutil, keyboard, localization, network, nm, ntp, screen_access, timezone
from pyanaconda.addons import AddonSection, AddonData, AddonRegistry, collect_addon_paths
from pyanaconda.bootloader import GRUB2, get_bootloader
from pyanaconda.constants import ADDON_PATHS, IPMI_ABORTED, TEXT_ONLY_TARGET, GRAPHICAL_TARGET, THREAD_STORAGE
from pyanaconda.desktop import Desktop
from pyanaconda.errors import ScriptError, errorHandler
from pyanaconda.flags import flags, can_touch_runtime_system
from pyanaconda.i18n import _
from pyanaconda.iutil import collect
from pyanaconda.pwpolicy import F22_PwPolicy, F22_PwPolicyData
from pyanaconda.simpleconfig import SimpleConfigFile
from pyanaconda.storage_utils import device_matches, try_populate_devicetree
from pyanaconda.threading import threadMgr
from pyanaconda.timezone import NTP_PACKAGE, NTP_SERVICE
from pyanaconda.users import getPassAlgo

from blivet import autopart, udev
from blivet.deviceaction import ActionCreateFormat, ActionResizeDevice, ActionResizeFormat
from blivet.devicelibs.crypto import MIN_CREATE_ENTROPY
from blivet.devicelibs.lvm import LVM_PE_SIZE, KNOWN_THPOOL_PROFILES
from blivet.devices import LUKSDevice
from blivet.devices.lvm import LVMVolumeGroupDevice, LVMCacheRequest, LVMLogicalVolumeDevice
from blivet.errors import PartitioningError, StorageError, BTRFSValueError
from blivet.formats.fs import XFS
from blivet.formats import get_format
from blivet.partitioning import do_partitioning, grow_lvm
from blivet.platform import platform
from blivet.size import Size, KiB

from pykickstart.base import BaseHandler
from pykickstart.constants import CLEARPART_TYPE_NONE, CLEARPART_TYPE_ALL, \
                                  FIRSTBOOT_SKIP, FIRSTBOOT_RECONFIG, \
                                  KS_SCRIPT_POST, KS_SCRIPT_PRE, KS_SCRIPT_TRACEBACK, KS_SCRIPT_PREINSTALL, \
                                  SELINUX_DISABLED, SELINUX_ENFORCING, SELINUX_PERMISSIVE, \
                                  SNAPSHOT_WHEN_POST_INSTALL, SNAPSHOT_WHEN_PRE_INSTALL
from pykickstart.errors import formatErrorMsg, KickstartError, KickstartParseError
from pykickstart.parser import KickstartParser
from pykickstart.parser import Script as KSScript
from pykickstart.sections import NullSection, PackageSection, PostScriptSection, PreScriptSection, PreInstallScriptSection, \
                                 OnErrorScriptSection, TracebackScriptSection, Section
from pykickstart.version import returnClassForVersion

from pyanaconda import anaconda_logging
from pyanaconda.anaconda_loggers import get_module_logger, get_stdout_logger, get_stderr_logger, get_blivet_logger, get_anaconda_root_logger
log = get_module_logger(__name__)

stderrLog = get_stderr_logger()
stdoutLog = get_stdout_logger()
storage_log = get_blivet_logger()

# kickstart parsing and kickstart script
script_log = log.getChild("script")
parsing_log = log.getChild("parsing")

# command specific loggers
authconfig_log = log.getChild("kickstart.authconfig")
bootloader_log = log.getChild("kickstart.bootloader")
user_log = log.getChild("kickstart.user")
group_log = log.getChild("kickstart.group")
clearpart_log = log.getChild("kickstart.clearpart")
autopart_log = log.getChild("kickstart.autopart")
logvol_log = log.getChild("kickstart.logvol")
iscsi_log = log.getChild("kickstart.iscsi")
fcoe_log = log.getChild("kickstart.fcoe")
zfcp_log = log.getChild("kickstart.zfcp")
network_log = log.getChild("kickstart.network")
selinux_log = log.getChild("kickstart.selinux")
timezone_log = log.getChild("kickstart.timezone")
realm_log = log.getChild("kickstart.realm")
escrow_log = log.getChild("kickstart.escrow")
upgrade_log = log.getChild("kickstart.upgrade")

@contextmanager
def check_kickstart_error():
    try:
        yield
    except KickstartError as e:
        # We do not have an interface here yet, so we cannot use our error
        # handling callback.
        print(e)
        iutil.ipmi_report(IPMI_ABORTED)
        sys.exit(1)

class AnacondaKSScript(KSScript):
    """ Execute a kickstart script

        This will write the script to a file named /tmp/ks-script- before
        execution.
        Output is logged by the program logger, the path specified by --log
        or to /tmp/ks-script-\\*.log
    """
    def run(self, chroot):
        """ Run the kickstart script
            @param chroot directory path to chroot into before execution
        """
        if self.inChroot:
            scriptRoot = chroot
        else:
            scriptRoot = "/"

        (fd, path) = tempfile.mkstemp("", "ks-script-", scriptRoot + "/tmp")

        os.write(fd, self.script.encode("utf-8"))
        os.close(fd)
        os.chmod(path, 0o700)

        # Always log stdout/stderr from scripts.  Using --log just lets you
        # pick where it goes.  The script will also be logged to program.log
        # because of execWithRedirect.
        if self.logfile:
            if self.inChroot:
                messages = "%s/%s" % (scriptRoot, self.logfile)
            else:
                messages = self.logfile

            d = os.path.dirname(messages)
            if not os.path.exists(d):
                os.makedirs(d)
        else:
            # Always log outside the chroot, we copy those logs into the
            # chroot later.
            messages = "/tmp/%s.log" % os.path.basename(path)

        with open(messages, "w") as fp:
            rc = iutil.execWithRedirect(self.interp, ["/tmp/%s" % os.path.basename(path)],
                                        stdout=fp,
                                        root=scriptRoot)

        if rc != 0:
            script_log.error("Error code %s running the kickstart script at line %s", rc, self.lineno)
            if self.errorOnFail:
                err = ""
                with open(messages, "r") as fp:
                    err = "".join(fp.readlines())

                # Show error dialog even for non-interactive
                flags.ksprompt = True

                errorHandler.cb(ScriptError(self.lineno, err))
                iutil.ipmi_report(IPMI_ABORTED)
                sys.exit(0)

class AnacondaInternalScript(AnacondaKSScript):
    def __init__(self, *args, **kwargs):
        AnacondaKSScript.__init__(self, *args, **kwargs)
        self._hidden = True

    def __str__(self):
        # Scripts that implement portions of anaconda (copying screenshots and
        # log files, setfilecons, etc.) should not be written to the output
        # kickstart file.
        return ""

def getEscrowCertificate(escrowCerts, url):
    if not url:
        return None

    if url in escrowCerts:
        return escrowCerts[url]

    needs_net = not url.startswith("/") and not url.startswith("file:")
    if needs_net and not nm.nm_is_connected():
        msg = _("Escrow certificate %s requires the network.") % url
        raise KickstartError(msg)

    escrow_log.info("escrow: downloading %s", url)

    try:
        request = iutil.requests_session().get(url, verify=True)
    except requests.exceptions.SSLError as e:
        msg = _("SSL error while downloading the escrow certificate:\n\n%s") % e
        raise KickstartError(msg)
    except requests.exceptions.RequestException as e:
        msg = _("The following error was encountered while downloading the escrow certificate:\n\n%s") % e
        raise KickstartError(msg)

    try:
        escrowCerts[url] = request.content
    finally:
        request.close()

    return escrowCerts[url]

def lookupAlias(devicetree, alias):
    for dev in devicetree.devices:
        if getattr(dev, "req_name", None) == alias:
            return dev

    return None

def getAvailableDiskSpace(storage):
    """
    Get overall disk space available on disks we may use.

    :param storage: blivet.Blivet instance
    :return: overall disk space available
    :rtype: :class:`blivet.size.Size`

    """

    free_space = storage.free_space_snapshot
    # blivet creates a new free space dict to instead of modifying the old one,
    # so there is no worry about the dictionary changing during iteration.
    return sum(disk_free for disk_free, fs_free in free_space.values())

def refreshAutoSwapSize(storage):
    """
    Refresh size of the auto partitioning request for swap device according to
    the current state of the storage configuration.

    :param storage: blivet.Blivet instance

    """

    for request in storage.autopart_requests:
        if request.fstype == "swap":
            disk_space = getAvailableDiskSpace(storage)
            request.size = autopart.swap_suggestion(disk_space=disk_space)
            break

###
### SUBCLASSES OF PYKICKSTART COMMAND HANDLERS
###

class Authconfig(commands.authconfig.FC3_Authconfig):
    def __init__(self, *args, **kwargs):
        commands.authconfig.FC3_Authconfig.__init__(self, *args, **kwargs)
        self.packages = []

    def setup(self):
        if self.seen:
            self.packages = ["authconfig"]

    def execute(self, *args):
        cmd = "/usr/sbin/authconfig"
        if not os.path.lexists(iutil.getSysroot()+cmd):
            if flags.automatedInstall and self.seen:
                msg = _("%s is missing. Cannot setup authentication.") % cmd
                raise KickstartError(msg)
            else:
                return

        args = ["--update", "--nostart"] + shlex.split(self.authconfig)

        if not flags.automatedInstall and \
           (os.path.exists(iutil.getSysroot() + "/lib64/security/pam_fprintd.so") or
            os.path.exists(iutil.getSysroot() + "/lib/security/pam_fprintd.so")):
            args += ["--enablefingerprint"]

        try:
            iutil.execInSysroot(cmd, args)
        except RuntimeError as msg:
            authconfig_log.error("Error running %s %s: %s", cmd, args, msg)

class AutoPart(commands.autopart.F26_AutoPart):
    def parse(self, args):
        retval = commands.autopart.F26_AutoPart.parse(self, args)

        if self.fstype:
            fmt = blivet.formats.get_format(self.fstype)
            if not fmt or fmt.type is None:
                raise KickstartParseError(formatErrorMsg(self.lineno,
                                          msg=_("autopart fstype of %s is invalid.") % self.fstype))

        return retval

    def execute(self, storage, ksdata, instClass):
        from blivet.autopart import do_autopart
        from pyanaconda.storage_utils import storage_checker

        if not self.autopart:
            return

        # Sets up default autopartitioning. Use clearpart separately if you want it.
        # The filesystem type is already set in the storage.
        refreshAutoSwapSize(storage)
        storage.do_autopart = True

        if self.encrypted:
            storage.encrypted_autopart = True
            storage.encryption_passphrase = self.passphrase
            storage.encryption_cipher = self.cipher
            storage.autopart_escrow_cert = getEscrowCertificate(storage.escrow_certificates, self.escrowcert)
            storage.autoppart_add_backup_passphrase = self.backuppassphrase

        if self.type is not None:
            storage.autopart_type = self.type

        do_autopart(storage, ksdata, min_luks_entropy=MIN_CREATE_ENTROPY)
        report = storage_checker.check(storage)
        report.log(autopart_log)

        if report.failure:
            raise PartitioningError("autopart failed: \n" + "\n".join(report.all_errors))

class Bootloader(commands.bootloader.F21_Bootloader):
    def __init__(self, *args, **kwargs):
        commands.bootloader.F21_Bootloader.__init__(self, *args, **kwargs)
        self.location = "mbr"
        self._useBackup = False
        self._origBootDrive = None

    def parse(self, args):
        commands.bootloader.F21_Bootloader.parse(self, args)
        if self.location == "partition" and isinstance(get_bootloader(), GRUB2):
            raise KickstartParseError(formatErrorMsg(self.lineno,
                                      msg=_("GRUB2 does not support installation to a partition.")))

        if self.isCrypted and isinstance(get_bootloader(), GRUB2):
            if not self.password.startswith("grub.pbkdf2."):
                raise KickstartParseError(formatErrorMsg(self.lineno,
                                          msg="GRUB2 encrypted password must be in grub.pbkdf2 format."))

        return self

    def execute(self, storage, ksdata, instClass, dry_run=False):
        """ Resolve and execute the bootloader installation.

            :param storage: object storing storage-related information
                            (disks, partitioning, bootloader, etc.)
            :type storage: blivet.Blivet
            :param payload: object storing payload-related information
            :type payload: pyanaconda.payload.Payload
            :param instclass: distribution-specific information
            :type instclass: pyanaconda.installclass.BaseInstallClass
            :param dry_run: flag if this is only dry run before the partitioning
                            will be resolved
            :type dry_run: bool
        """

        if flags.imageInstall and blivet.arch.is_s390():
            self.location = "none"

        if dry_run:
            self._origBootDrive = self.bootDrive
            self._useBackup = True
        elif self._useBackup:
            self.bootDrive = self._origBootDrive
            self._useBackup = False

        if self.location == "none":
            location = None
        elif self.location == "partition":
            location = "boot"
        else:
            location = self.location

        if not location:
            storage.bootloader.skip_bootloader = True
            return

        if self.appendLine:
            args = self.appendLine.split()
            storage.bootloader.boot_args.update(args)

        if self.password:
            if self.isCrypted:
                storage.bootloader.encrypted_password = self.password
            else:
                storage.bootloader.password = self.password

        if location:
            storage.bootloader.set_preferred_stage1_type(location)

        if self.timeout is not None:
            storage.bootloader.timeout = self.timeout

        # Throw out drives specified that don't exist or cannot be used (iSCSI
        # device on an s390 machine)
        disk_names = [d.name for d in storage.disks
                      if not d.format.hidden and not d.protected and
                      (not blivet.arch.is_s390() or not isinstance(d, blivet.devices.iScsiDiskDevice))]
        diskSet = set(disk_names)

        valid_disks = []
        # Drive specifications can contain | delimited variant specifications,
        # such as for example: "vd*|hd*|sd*"
        # So use the resolved disk identifiers returned by the device_matches() function in place
        # of the original specification but still remove the specifications that don't match anything
        # from the output kickstart to keep existing --driveorder processing behavior.
        for drive in self.driveorder[:]:
            matches = device_matches(drive, devicetree=storage.devicetree, disks_only=True)
            if set(matches).isdisjoint(diskSet):
                bootloader_log.warning("requested drive %s in boot drive order doesn't exist or cannot be used",
                                       drive)
                self.driveorder.remove(drive)
            else:
                valid_disks.extend(matches)

        storage.bootloader.disk_order = valid_disks

        # When bootloader doesn't have --boot-drive parameter then use this logic as fallback:
        # 1) If present first valid disk from driveorder parameter
        # 2) If present and usable, use disk where /boot partition is placed
        # 3) Use first disk from Blivet
        if self.bootDrive:
            matches = set(device_matches(self.bootDrive, devicetree=storage.devicetree, disks_only=True))
            if len(matches) > 1:
                raise KickstartParseError(formatErrorMsg(self.lineno,
                                          msg=(_("More than one match found for given boot drive \"%s\".")
                                               % self.bootDrive)))
            elif matches.isdisjoint(diskSet):
                raise KickstartParseError(formatErrorMsg(self.lineno,
                                          msg=(_("Requested boot drive \"%s\" doesn't exist or cannot be used.")
                                               % self.bootDrive)))
        # Take valid disk from --driveorder
        elif len(valid_disks) >= 1:
            bootloader_log.debug("Bootloader: use '%s' first disk from driveorder as boot drive, dry run %s",
                      valid_disks[0], dry_run)
            self.bootDrive = valid_disks[0]
        else:
            # Try to find /boot
            #
            # This method is executed two times. Before and after partitioning.
            # In the first run, the result is used for other partitioning but
            # the second will be used.
            try:
                boot_dev = storage.mountpoints["/boot"]
            except KeyError:
                bootloader_log.debug("Bootloader: /boot partition is not present, dry run %s", dry_run)
            else:
                boot_drive = ""
                # Use disk ancestor
                if boot_dev.disks:
                    boot_drive = boot_dev.disks[0].name

                if boot_drive and boot_drive in disk_names:
                    self.bootDrive = boot_drive
                    bootloader_log.debug("Bootloader: use /boot partition's disk '%s' as boot drive, dry run %s",
                              boot_drive, dry_run)

        # Nothing was found use first disk from Blivet
        if not self.bootDrive:
            bootloader_log.debug("Bootloader: fallback use first disk return from Blivet '%s' as boot drive, dry run %s",
                      disk_names[0], dry_run)
            self.bootDrive = disk_names[0]

        drive = storage.devicetree.resolve_device(self.bootDrive)
        storage.bootloader.stage1_disk = drive

        if self.leavebootorder:
            flags.leavebootorder = True

        if self.nombr:
            flags.nombr = True

class BTRFS(commands.btrfs.F23_BTRFS):
    def execute(self, storage, ksdata, instClass):
        for b in self.btrfsList:
            b.execute(storage, ksdata, instClass)

class BTRFSData(commands.btrfs.F23_BTRFSData):
    def execute(self, storage, ksdata, instClass):
        devicetree = storage.devicetree

        storage.do_autopart = False

        members = []

        # Get a list of all the devices that make up this volume.
        for member in self.devices:
            dev = devicetree.resolve_device(member)
            if not dev:
                # if using --onpart, use original device
                member_name = ksdata.onPart.get(member, member)
                dev = devicetree.resolve_device(member_name) or lookupAlias(devicetree, member)

            if dev and dev.format.type == "luks":
                try:
                    dev = dev.children[0]
                except IndexError:
                    dev = None

            if dev and dev.format.type != "btrfs":
                raise KickstartParseError(formatErrorMsg(self.lineno,
                        msg=_("Btrfs partition \"%(device)s\" has a format of \"%(format)s\", but should have a format of \"btrfs\".") %
                             {"device": member, "format": dev.format.type}))

            if not dev:
                raise KickstartParseError(formatErrorMsg(self.lineno,
                        msg=_("Tried to use undefined partition \"%s\" in Btrfs volume specification.") % member))

            members.append(dev)

        if self.subvol:
            name = self.name
        elif self.label:
            name = self.label
        else:
            name = None

        if len(members) == 0 and not self.preexist:
            raise KickstartParseError(formatErrorMsg(self.lineno,
                    msg=_("Btrfs volume defined without any member devices.  Either specify member devices or use --useexisting.")))

        # allow creating btrfs vols/subvols without specifying mountpoint
        if self.mountpoint in ("none", "None"):
            self.mountpoint = ""

        # Sanity check mountpoint
        if self.mountpoint != "" and self.mountpoint[0] != '/':
            raise KickstartParseError(formatErrorMsg(self.lineno,
                    msg=_("The mount point \"%s\" is not valid.  It must start with a /.") % self.mountpoint))

        # If a previous device has claimed this mount point, delete the
        # old one.
        try:
            if self.mountpoint:
                device = storage.mountpoints[self.mountpoint]
                storage.destroy_device(device)
        except KeyError:
            pass

        if self.preexist:
            device = devicetree.resolve_device(self.name)
            if not device:
                raise KickstartParseError(formatErrorMsg(self.lineno,
                        msg=_("Btrfs volume \"%s\" specified with --useexisting does not exist.") % self.name))

            device.format.mountpoint = self.mountpoint
        else:
            try:
                request = storage.new_btrfs(name=name,
                                            subvol=self.subvol,
                                            mountpoint=self.mountpoint,
                                            metadata_level=self.metaDataLevel,
                                            data_level=self.dataLevel,
                                            parents=members,
                                            create_options=self.mkfsopts)
            except BTRFSValueError as e:
                raise KickstartParseError(formatErrorMsg(self.lineno, msg=str(e)))

            storage.create_device(request)

class Realm(commands.realm.F19_Realm):
    def __init__(self, *args):
        commands.realm.F19_Realm.__init__(self, *args)
        self.packages = []
        self.discovered = ""

    def setup(self):
        if not self.join_realm:
            return

        try:
            argv = ["discover", "--verbose"] + self.discover_options + [self.join_realm]
            output = iutil.execWithCapture("realm", argv, filter_stderr=True)
        except OSError:
            # TODO: A lousy way of propagating what will usually be
            # 'no such realm'
            # The error message is logged by iutil
            return

        # Now parse the output for the required software. First line is the
        # realm name, and following lines are information as "name: value"
        self.packages = ["realmd"]
        self.discovered = ""

        lines = output.split("\n")
        if not lines:
            return
        self.discovered = lines.pop(0).strip()
        realm_log.info("Realm discovered: %s", self.discovered)
        for line in lines:
            parts = line.split(":", 1)
            if len(parts) == 2 and parts[0].strip() == "required-package":
                self.packages.append(parts[1].strip())

        realm_log.info("Realm %s needs packages %s",
                       self.discovered, ", ".join(self.packages))

    def execute(self, *args):
        if not self.discovered:
            return
        for arg in self.join_args:
            if arg.startswith("--no-password") or arg.startswith("--one-time-password"):
                pw_args = []
                break
        else:
            # no explicit password arg using implicit --no-password
            pw_args = ["--no-password"]

        argv = ["join", "--install", iutil.getSysroot(), "--verbose"] + pw_args + self.join_args
        rc = -1
        try:
            rc = iutil.execWithRedirect("realm", argv)
        except OSError:
            pass

        if rc == 0:
            realm_log.info("Joined realm %s", self.join_realm)


class ClearPart(commands.clearpart.F21_ClearPart):
    def parse(self, args):
        retval = commands.clearpart.F21_ClearPart.parse(self, args)

        if self.type is None:
            self.type = CLEARPART_TYPE_NONE

        if self.disklabel and self.disklabel not in platform.disklabel_types:
            raise KickstartParseError(formatErrorMsg(self.lineno,
                                      msg=_("Disklabel \"%s\" given in clearpart command is not "
                                      "supported on this platform.") % self.disklabel))

        # Do any glob expansion now, since we need to have the real list of
        # disks available before the execute methods run.
        drives = []
        for spec in self.drives:
            matched = device_matches(spec, disks_only=True)
            if matched:
                drives.extend(matched)
            else:
                raise KickstartParseError(formatErrorMsg(self.lineno,
                        msg=_("Disk \"%s\" given in clearpart command does not exist.") % spec))

        self.drives = drives

        # Do any glob expansion now, since we need to have the real list of
        # devices available before the execute methods run.
        devices = []
        for spec in self.devices:
            matched = device_matches(spec, disks_only=True)
            if matched:
                devices.extend(matched)
            else:
                raise KickstartParseError(formatErrorMsg(self.lineno,
                        msg=_("Device \"%s\" given in clearpart device list does not exist.") % spec))

        self.devices = devices

        return retval

    def execute(self, storage, ksdata, instClass):
        storage.config.clearpart_type = self.type
        storage.config.clearpart_disks = self.drives
        storage.config.clearpart_devices = self.devices

        if self.initAll:
            storage.config.initialize_disks = self.initAll

        if self.disklabel:
            if not platform.set_default_disklabel_type(self.disklabel):
                clearpart_log.warning("%s is not a supported disklabel type on this platform. "
                                      "Using default disklabel %s instead.", self.disklabel, platform.default_disklabel_type)

        storage.clear_partitions()

class Fcoe(commands.fcoe.F13_Fcoe):
    def parse(self, args):
        fc = commands.fcoe.F13_Fcoe.parse(self, args)

        if fc.nic not in nm.nm_devices():
            raise KickstartParseError(formatErrorMsg(self.lineno,
                    msg=_("NIC \"%s\" given in fcoe command does not exist.") % fc.nic))

        if fc.nic in (info[0] for info in blivet.fcoe.fcoe.nics):
            fcoe_log.info("Kickstart fcoe device %s already added from EDD, ignoring", fc.nic)
        else:
            msg = blivet.fcoe.fcoe.add_san(nic=fc.nic, dcb=fc.dcb, auto_vlan=True)
            if not msg:
                msg = "Succeeded."
                blivet.fcoe.fcoe.added_nics.append(fc.nic)

            fcoe_log.info("adding FCoE SAN on %s: %s", fc.nic, msg)

        return fc

class Firewall(commands.firewall.F20_Firewall):
    def __init__(self, *args, **kwargs):
        commands.firewall.F20_Firewall.__init__(self, *args, **kwargs)
        self.packages = []

    def setup(self):
        if self.seen:
            self.packages = ["firewalld"]

    def execute(self, storage, ksdata, instClass):
        args = []
        # enabled is None if neither --enable or --disable is passed
        # default to enabled if nothing has been set.
        if self.enabled == False:
            args += ["--disabled"]
        else:
            args += ["--enabled"]

        if "ssh" not in self.services and "ssh" not in self.remove_services and "22:tcp" not in self.ports:
            args += ["--service=ssh"]

        for dev in self.trusts:
            args += ["--trust=%s" % (dev,)]

        for port in self.ports:
            args += ["--port=%s" % (port,)]

        for remove_service in self.remove_services:
            args += ["--remove-service=%s" % (remove_service,)]

        for service in self.services:
            args += ["--service=%s" % (service,)]

        cmd = "/usr/bin/firewall-offline-cmd"
        if not os.path.exists(iutil.getSysroot() + cmd):
            if self.enabled:
                msg = _("%s is missing. Cannot setup firewall.") % (cmd,)
                raise KickstartError(msg)
        else:
            iutil.execInSysroot(cmd, args)

class Firstboot(commands.firstboot.FC3_Firstboot):
    def setup(self, ksdata, instClass):
        if not self.seen:
            if flags.automatedInstall:
                # firstboot should be disabled by default after kickstart installations
                self.firstboot = FIRSTBOOT_SKIP
            elif instClass.firstboot and not self.firstboot:
                # if nothing is specified, use the installclass default for firstboot
                self.firstboot = instClass.firstboot

    def execute(self, *args):
        action = iutil.enable_service
        unit_name = "initial-setup.service"

        # find if the unit file for the Initial Setup service is installed
        unit_exists = os.path.exists(os.path.join(iutil.getSysroot(), "lib/systemd/system/", unit_name))
        if unit_exists and self.firstboot == FIRSTBOOT_RECONFIG:
            # write the reconfig trigger file
            f = open(os.path.join(iutil.getSysroot(), "etc/reconfigSys"), "w+")
            f.close()

        if self.firstboot == FIRSTBOOT_SKIP:
            action = iutil.disable_service
            # Also tell the screen access manager, so that the fact that post installation tools
            # should be disabled propagates to the user interaction config file.
            screen_access.sam.post_install_tools_disabled = True

        # enable/disable the Initial Setup service (if its unit is installed)
        if unit_exists:
            action(unit_name)

class Group(commands.group.F12_Group):
    def execute(self, storage, ksdata, instClass, users):
        for grp in self.groupList:
            kwargs = grp.__dict__
            kwargs.update({"root": iutil.getSysroot()})
            try:
                users.createGroup(grp.name, **kwargs)
            except ValueError as e:
                group_log.warning(str(e))

class IgnoreDisk(commands.ignoredisk.RHEL6_IgnoreDisk):
    def parse(self, args):
        retval = commands.ignoredisk.RHEL6_IgnoreDisk.parse(self, args)

        # See comment in ClearPart.parse
        drives = []
        for spec in self.ignoredisk:
            matched = device_matches(spec, disks_only=True)
            if matched:
                drives.extend(matched)
            else:
                raise KickstartParseError(formatErrorMsg(self.lineno,
                                          msg=_("Disk \"%s\" given in ignoredisk command does not exist.") % spec))

        self.ignoredisk = drives

        drives = []
        for spec in self.onlyuse:
            matched = device_matches(spec, disks_only=True)
            if matched:
                drives.extend(matched)
            else:
                raise KickstartParseError(formatErrorMsg(self.lineno,
                                          msg=_("Disk \"%s\" given in ignoredisk command does not exist.") % spec))

        self.onlyuse = drives

        return retval

class Iscsi(commands.iscsi.F17_Iscsi):
    def parse(self, args):
        tg = commands.iscsi.F17_Iscsi.parse(self, args)

        if tg.iface:
            if not network.wait_for_network_devices([tg.iface]):
                raise KickstartParseError(formatErrorMsg(self.lineno,
                        msg=_("Network interface \"%(nic)s\" required by iSCSI \"%(iscsiTarget)s\" target is not up.") %
                             {"nic": tg.iface, "iscsiTarget": tg.target}))

        mode = blivet.iscsi.iscsi.mode
        if mode == "none":
            if tg.iface:
                blivet.iscsi.iscsi.create_interfaces(nm.nm_activated_devices())
        elif ((mode == "bind" and not tg.iface)
              or (mode == "default" and tg.iface)):
            raise KickstartParseError(formatErrorMsg(self.lineno,
                    msg=_("iscsi --iface must be specified (binding used) either for all targets or for none")))

        try:
            blivet.iscsi.iscsi.add_target(tg.ipaddr, tg.port, tg.user,
                                          tg.password, tg.user_in,
                                          tg.password_in,
                                          target=tg.target,
                                          iface=tg.iface)
            iscsi_log.info("added iscsi target %s at %s via %s", tg.target, tg.ipaddr, tg.iface)
        except (IOError, ValueError) as e:
            raise KickstartParseError(formatErrorMsg(self.lineno, msg=str(e)))

        return tg

class IscsiName(commands.iscsiname.FC6_IscsiName):
    def parse(self, args):
        retval = commands.iscsiname.FC6_IscsiName.parse(self, args)

        blivet.iscsi.iscsi.initiator = self.iscsiname
        return retval

class Lang(commands.lang.F19_Lang):
    def execute(self, *args, **kwargs):
        localization.write_language_configuration(self, iutil.getSysroot())

# no overrides needed here
Eula = commands.eula.F20_Eula

class LogVol(commands.logvol.F23_LogVol):
    def execute(self, storage, ksdata, instClass):
        for l in self.lvList:
            l.execute(storage, ksdata, instClass)

        if self.lvList:
            grow_lvm(storage)

class LogVolData(commands.logvol.F23_LogVolData):
    def execute(self, storage, ksdata, instClass):
        devicetree = storage.devicetree

        storage.do_autopart = False

        # FIXME: we should be running sanityCheck on partitioning that is not ks
        # autopart, but that's likely too invasive for #873135 at this moment
        if self.mountpoint == "/boot" and blivet.arch.is_s390():
            raise KickstartParseError(formatErrorMsg(self.lineno, msg="/boot can not be of type 'lvmlv' on s390x"))

        # we might have truncated or otherwise changed the specified vg name
        vgname = ksdata.onPart.get(self.vgname, self.vgname)

        size = None

        if self.percent:
            size = Size(0)

        if self.mountpoint == "swap":
            ty = "swap"
            self.mountpoint = ""
            if self.recommended or self.hibernation:
                disk_space = getAvailableDiskSpace(storage)
                size = autopart.swap_suggestion(hibernation=self.hibernation, disk_space=disk_space)
                self.grow = False
        else:
            if self.fstype != "":
                ty = self.fstype
            else:
                ty = storage.default_fstype

        if size is None and not self.preexist:
            if not self.size:
                raise KickstartParseError(formatErrorMsg(self.lineno,
                    msg="Size can not be decided on from kickstart nor obtained from device."))
            try:
                size = Size("%d MiB" % self.size)
            except ValueError:
                raise KickstartParseError(formatErrorMsg(self.lineno,
                                          msg="The size \"%s\" is invalid." % self.size))

        if self.thin_pool:
            self.mountpoint = ""
            ty = None

        # Sanity check mountpoint
        if self.mountpoint != "" and self.mountpoint[0] != '/':
            raise KickstartParseError(formatErrorMsg(self.lineno,
                    msg=_("The mount point \"%s\" is not valid.  It must start with a /.") % self.mountpoint))

        # Check that the VG this LV is a member of has already been specified.
        vg = devicetree.get_device_by_name(vgname)
        if not vg:
            raise KickstartParseError(formatErrorMsg(self.lineno,
                    msg=_("No volume group exists with the name \"%s\".  Specify volume groups before logical volumes.") % self.vgname))

        # If cache PVs specified, check that they belong to the same VG this LV is a member of
        if self.cache_pvs:
            pv_devices = (lookupAlias(devicetree, pv) for pv in self.cache_pvs)
            if not all(pv in vg.pvs for pv in pv_devices):
                raise KickstartParseError(formatErrorMsg(self.lineno,
                    msg=_("Cache PVs must belong to the same VG as the cached LV")))

        pool = None
        if self.thin_volume:
            pool = devicetree.get_device_by_name("%s-%s" % (vg.name, self.pool_name))
            if not pool:
                err = formatErrorMsg(self.lineno,
                                     msg=_("No thin pool exists with the name \"%s\". Specify thin pools before thin volumes.") % self.pool_name)
                raise KickstartParseError(err)

        # If this specifies an existing request that we should not format,
        # quit here after setting up enough information to mount it later.
        if not self.format:
            if not self.name:
                raise KickstartParseError(formatErrorMsg(self.lineno,
                                          msg=_("logvol --noformat must also use the --name= option.")))

            dev = devicetree.get_device_by_name("%s-%s" % (vg.name, self.name))
            if not dev:
                raise KickstartParseError(formatErrorMsg(self.lineno,
                        msg=_("Logical volume \"%s\" given in logvol command does not exist.") % self.name))

            if self.resize:
                size = dev.raw_device.align_target_size(size)
                if size < dev.currentSize:
                    # shrink
                    try:
                        devicetree.actions.add(ActionResizeFormat(dev, size))
                        devicetree.actions.add(ActionResizeDevice(dev, size))
                    except ValueError:
                        raise KickstartParseError(formatErrorMsg(self.lineno,
                                msg=_("Target size \"%(size)s\" for device \"%(device)s\" is invalid.") %
                                     {"size": self.size, "device": dev.name}))
                else:
                    # grow
                    try:
                        devicetree.actions.add(ActionResizeDevice(dev, size))
                        devicetree.actions.add(ActionResizeFormat(dev, size))
                    except ValueError:
                        raise KickstartParseError(formatErrorMsg(self.lineno,
                                msg=_("Target size \"%(size)s\" for device \"%(device)s\" is invalid.") %
                                     {"size": self.size, "device": dev.name}))

            dev.format.mountpoint = self.mountpoint
            dev.format.mountopts = self.fsopts
            if ty == "swap":
                storage.add_fstab_swap(dev)
            return

        # Make sure this LV name is not already used in the requested VG.
        if not self.preexist:
            tmp = devicetree.get_device_by_name("%s-%s" % (vg.name, self.name))
            if tmp:
                raise KickstartParseError(formatErrorMsg(self.lineno,
                        msg=_("Logical volume name \"%(logvol)s\" is already in use in volume group \"%(volgroup)s\".") %
                             {"logvol": self.name, "volgroup": vg.name}))

            if not self.percent and size and not self.grow and size < vg.pe_size:
                raise KickstartParseError(formatErrorMsg(self.lineno,
                        msg=_("Logical volume size \"%(logvolSize)s\" must be larger than the volume group extent size of \"%(extentSize)s\".") %
                             {"logvolSize": size, "extentSize": vg.pe_size}))

        # Now get a format to hold a lot of these extra values.
        fmt = get_format(ty,
                         mountpoint=self.mountpoint,
                         label=self.label,
                         fsprofile=self.fsprofile,
                         create_options=self.mkfsopts,
                         mountopts=self.fsopts)
        if not fmt.type and not self.thin_pool:
            raise KickstartParseError(formatErrorMsg(self.lineno,
                                      msg=_("The \"%s\" file system type is not supported.") % ty))

        add_fstab_swap = None
        # If we were given a pre-existing LV to create a filesystem on, we need
        # to verify it and its VG exists and then schedule a new format action
        # to take place there.  Also, we only support a subset of all the
        # options on pre-existing LVs.
        if self.preexist:
            device = devicetree.get_device_by_name("%s-%s" % (vg.name, self.name))
            if not device:
                raise KickstartParseError(formatErrorMsg(self.lineno,
                        msg=_("Logical volume \"%s\" given in logvol command does not exist.") % self.name))

            storage.devicetree.recursive_remove(device, remove_device=False)

            if self.resize:
                size = device.raw_device.align_target_size(size)
                try:
                    devicetree.actions.add(ActionResizeDevice(device, size))
                except ValueError:
                    raise KickstartParseError(formatErrorMsg(self.lineno,
                            msg=_("Target size \"%(size)s\" for device \"%(device)s\" is invalid.") %
                                 {"size": self.size, "device": device.name}))

            devicetree.actions.add(ActionCreateFormat(device, fmt))
            if ty == "swap":
                add_fstab_swap = device
        else:
            # If a previous device has claimed this mount point, delete the
            # old one.
            try:
                if self.mountpoint:
                    device = storage.mountpoints[self.mountpoint]
                    storage.destroy_device(device)
            except KeyError:
                pass

            if self.thin_volume:
                parents = [pool]
            else:
                parents = [vg]

            pool_args = {}
            if self.thin_pool:
                if self.profile:
                    matching = (p for p in KNOWN_THPOOL_PROFILES if p.name == self.profile)
                    profile = next(matching, None)
                    if profile:
                        pool_args["profile"] = profile
                    else:
                        logvol_log.warning("No matching profile for %s found in LVM configuration", self.profile)
                if self.metadata_size:
                    pool_args["metadatasize"] = Size("%d MiB" % self.metadata_size)
                if self.chunk_size:
                    pool_args["chunksize"] = Size("%d KiB" % self.chunk_size)

            if self.maxSizeMB:
                try:
                    maxsize = Size("%d MiB" % self.maxSizeMB)
                except ValueError:
                    raise KickstartParseError(formatErrorMsg(self.lineno,
                            msg="The maximum size \"%s\" is invalid." % self.maxSizeMB))
            else:
                maxsize = None

            if self.cache_size and self.cache_pvs:
                pv_devices = [lookupAlias(devicetree, pv) for pv in self.cache_pvs]
                cache_size = Size("%d MiB" % self.cache_size)
                cache_mode = self.cache_mode or None
                cache_request = LVMCacheRequest(cache_size, pv_devices, cache_mode)
            else:
                cache_request = None

            try:
                request = storage.new_lv(fmt=fmt,
                                         name=self.name,
                                         parents=parents,
                                         size=size,
                                         thin_pool=self.thin_pool,
                                         thin_volume=self.thin_volume,
                                         grow=self.grow,
                                         maxsize=maxsize,
                                         percent=self.percent,
                                         cache_request=cache_request,
                                         **pool_args)
            except (StorageError, ValueError) as e:
                raise KickstartParseError(formatErrorMsg(self.lineno, msg=str(e)))

            storage.create_device(request)
            if ty == "swap":
                add_fstab_swap = request

        if self.encrypted:
            if self.passphrase and not storage.encryption_passphrase:
                storage.encryption_passphrase = self.passphrase

            # try to use the global passphrase if available
            # XXX: we require the LV/part with --passphrase to be processed
            # before this one to setup the storage.encryption_passphrase
            self.passphrase = self.passphrase or storage.encryption_passphrase

            cert = getEscrowCertificate(storage.escrow_certificates, self.escrowcert)
            if self.preexist:
                luksformat = fmt
                device.format = get_format("luks", passphrase=self.passphrase, device=device.path,
                                           cipher=self.cipher,
                                           escrow_cert=cert,
                                           add_backup_passphrase=self.backuppassphrase)
                luksdev = LUKSDevice("luks%d" % storage.next_id,
                                     fmt=luksformat,
                                     parents=device)
            else:
                luksformat = request.format
                request.format = get_format("luks", passphrase=self.passphrase,
                                            cipher=self.cipher,
                                            escrow_cert=cert,
                                            add_backup_passphrase=self.backuppassphrase,
                                            min_luks_entropy=MIN_CREATE_ENTROPY)
                luksdev = LUKSDevice("luks%d" % storage.next_id,
                                     fmt=luksformat,
                                     parents=request)
            if ty == "swap":
                # swap is on the LUKS device not on the LUKS' parent device,
                # override the info here
                add_fstab_swap = luksdev

            storage.create_device(luksdev)

        if add_fstab_swap:
            storage.add_fstab_swap(add_fstab_swap)

class Logging(commands.logging.FC6_Logging):
    def execute(self, *args):
        if anaconda_logging.logger.loglevel == anaconda_logging.DEFAULT_LEVEL:
            # not set from the command line
            level = anaconda_logging.logLevelMap[self.level]
            anaconda_logging.logger.loglevel = level
            # set log level for the "anaconda" root logger
            anaconda_logging.setHandlersLevel(get_anaconda_root_logger(), level)
            # set log level for the storage logger
            anaconda_logging.setHandlersLevel(storage_log, level)

        if anaconda_logging.logger.remote_syslog is None and len(self.host) > 0:
            # not set from the command line, ok to use kickstart
            remote_server = self.host
            if self.port:
                remote_server = "%s:%s" % (self.host, self.port)
            anaconda_logging.logger.updateRemote(remote_server)

class Network(commands.network.F25_Network):
    def __init__(self, *args, **kwargs):
        commands.network.F25_Network.__init__(self, *args, **kwargs)
        self.packages = []

    def parse(self, args):
        nd = commands.network.F25_Network.parse(self, args)
        setting_only_hostname = nd.hostname and len(args) <= 2
        if not setting_only_hostname:
            if not nd.device:
                ksdevice = flags.cmdline.get('ksdevice')
                if ksdevice:
                    network_log.info('setting %s from ksdevice for missing kickstart --device', ksdevice)
                    nd.device = ksdevice
                else:
                    network_log.info('setting "link" for missing --device specification in kickstart')
                    nd.device = "link"
        return nd

    def setup(self):
        if network.is_using_team_device():
            self.packages = ["teamd"]

    def execute(self, storage, ksdata, instClass):
        network.write_network_config(storage, ksdata, instClass, iutil.getSysroot())

class Partition(commands.partition.F23_Partition):
    def execute(self, storage, ksdata, instClass):
        for p in self.partitions:
            p.execute(storage, ksdata, instClass)

        if self.partitions:
            do_partitioning(storage)

class PartitionData(commands.partition.F23_PartData):
    def execute(self, storage, ksdata, instClass):
        devicetree = storage.devicetree
        kwargs = {}

        storage.do_autopart = False

        if self.onbiosdisk != "":
            # edd_dict is only modified during storage.reset(), so don't do that
            # while executing storage.
            for (disk, biosdisk) in storage.edd_dict.items():
                if "%x" % biosdisk == self.onbiosdisk:
                    self.disk = disk
                    break

            if not self.disk:
                raise KickstartParseError(formatErrorMsg(self.lineno,
                        msg=_("No disk found for specified BIOS disk \"%s\".") % self.onbiosdisk))

        size = None

        if self.mountpoint == "swap":
            ty = "swap"
            self.mountpoint = ""
            if self.recommended or self.hibernation:
                disk_space = getAvailableDiskSpace(storage)
                size = autopart.swap_suggestion(hibernation=self.hibernation, disk_space=disk_space)
                self.grow = False
        # if people want to specify no mountpoint for some reason, let them
        # this is really needed for pSeries boot partitions :(
        elif self.mountpoint == "None":
            self.mountpoint = ""
            if self.fstype:
                ty = self.fstype
            else:
                ty = storage.default_fstype
        elif self.mountpoint == 'appleboot':
            ty = "appleboot"
            self.mountpoint = ""
        elif self.mountpoint == 'prepboot':
            ty = "prepboot"
            self.mountpoint = ""
        elif self.mountpoint == 'biosboot':
            ty = "biosboot"
            self.mountpoint = ""
        elif self.mountpoint.startswith("raid."):
            ty = "mdmember"
            kwargs["name"] = self.mountpoint
            self.mountpoint = ""

            if devicetree.get_device_by_name(kwargs["name"]):
                raise KickstartParseError(formatErrorMsg(self.lineno,
                        msg=_("RAID partition \"%s\" is defined multiple times.") % kwargs["name"]))

            if self.onPart:
                ksdata.onPart[kwargs["name"]] = self.onPart
        elif self.mountpoint.startswith("pv."):
            ty = "lvmpv"
            kwargs["name"] = self.mountpoint
            self.mountpoint = ""

            if devicetree.get_device_by_name(kwargs["name"]):
                raise KickstartParseError(formatErrorMsg(self.lineno,
                        msg=_("PV partition \"%s\" is defined multiple times.") % kwargs["name"]))

            if self.onPart:
                ksdata.onPart[kwargs["name"]] = self.onPart
        elif self.mountpoint.startswith("btrfs."):
            ty = "btrfs"
            kwargs["name"] = self.mountpoint
            self.mountpoint = ""

            if devicetree.get_device_by_name(kwargs["name"]):
                raise KickstartParseError(formatErrorMsg(self.lineno,
                        msg=_("Btrfs partition \"%s\" is defined multiple times.") % kwargs["name"]))

            if self.onPart:
                ksdata.onPart[kwargs["name"]] = self.onPart
        elif self.mountpoint == "/boot/efi":
            if blivet.arch.is_mactel():
                ty = "macefi"
            else:
                ty = "EFI System Partition"
                self.fsopts = "defaults,uid=0,gid=0,umask=077,shortname=winnt"
        else:
            if self.fstype != "":
                ty = self.fstype
            elif self.mountpoint == "/boot":
                ty = storage.default_boot_fstype
            else:
                ty = storage.default_fstype

        if not size and self.size:
            try:
                size = Size("%d MiB" % self.size)
            except ValueError:
                raise KickstartParseError(formatErrorMsg(self.lineno,
                                          msg=_("The size \"%s\" is invalid.") % self.size))

        # If this specified an existing request that we should not format,
        # quit here after setting up enough information to mount it later.
        if not self.format:
            if not self.onPart:
                raise KickstartParseError(formatErrorMsg(self.lineno,
                        msg=_("part --noformat must also use the --onpart option.")))

            dev = devicetree.resolve_device(self.onPart)
            if not dev:
                raise KickstartParseError(formatErrorMsg(self.lineno,
                        msg=_("Partition \"%s\" given in part command does not exist.") % self.onPart))

            if self.resize:
                size = dev.raw_device.align_target_size(size)
                if size < dev.currentSize:
                    # shrink
                    try:
                        devicetree.actions.add(ActionResizeFormat(dev, size))
                        devicetree.actions.add(ActionResizeDevice(dev, size))
                    except ValueError:
                        raise KickstartParseError(formatErrorMsg(self.lineno,
                                msg=_("Target size \"%(size)s\" for device \"%(device)s\" is invalid.") %
                                     {"size": self.size, "device": dev.name}))
                else:
                    # grow
                    try:
                        devicetree.actions.add(ActionResizeDevice(dev, size))
                        devicetree.actions.add(ActionResizeFormat(dev, size))
                    except ValueError:
                        raise KickstartParseError(formatErrorMsg(self.lineno,
                                msg=_("Target size \"%(size)s\" for device \"%(device)s\" is invalid.") %
                                     {"size": self.size, "device": dev.name}))

            dev.format.mountpoint = self.mountpoint
            dev.format.mountopts = self.fsopts
            if ty == "swap":
                storage.add_fstab_swap(dev)
            return

        # Now get a format to hold a lot of these extra values.
        kwargs["fmt"] = get_format(ty,
                                   mountpoint=self.mountpoint,
                                   label=self.label,
                                   fsprofile=self.fsprofile,
                                   mountopts=self.fsopts,
                                   create_options=self.mkfsopts,
                                   size=size)
        if not kwargs["fmt"].type:
            raise KickstartParseError(formatErrorMsg(self.lineno,
                                      msg=_("The \"%s\" file system type is not supported.") % ty))

        # If we were given a specific disk to create the partition on, verify
        # that it exists first.  If it doesn't exist, see if it exists with
        # mapper/ on the front.  If that doesn't exist either, it's an error.
        if self.disk:
            disk = devicetree.resolve_device(self.disk)
            # if this is a multipath member promote it to the real mpath
            if disk and disk.format.type == "multipath_member":
                mpath_device = disk.children[0]
                storage_log.info("kickstart: part: promoting %s to %s",
                                 disk.name, mpath_device.name)
                disk = mpath_device
            if not disk:
                raise KickstartParseError(formatErrorMsg(self.lineno,
                        msg=_("Disk \"%s\" given in part command does not exist.") % self.disk))
            if not disk.partitionable:
                raise KickstartParseError(formatErrorMsg(self.lineno,
                        msg=_("Cannot install to unpartitionable device \"%s\".") % self.disk))

            should_clear = storage.should_clear(disk)
            if disk and (disk.partitioned or should_clear):
                kwargs["parents"] = [disk]
            elif disk:
                raise KickstartParseError(formatErrorMsg(self.lineno,
                        msg=_("Disk \"%s\" in part command is not partitioned.") % self.disk))

            if not kwargs["parents"]:
                raise KickstartParseError(formatErrorMsg(self.lineno,
                        msg=_("Disk \"%s\" given in part command does not exist.") % self.disk))

        kwargs["grow"] = self.grow
        kwargs["size"] = size
        if self.maxSizeMB:
            try:
                maxsize = Size("%d MiB" % self.maxSizeMB)
            except ValueError:
                raise KickstartParseError(formatErrorMsg(self.lineno,
                        msg=_("The maximum size \"%s\" is invalid.") % self.maxSizeMB))
        else:
            maxsize = None

        kwargs["maxsize"] = maxsize

        kwargs["primary"] = self.primOnly

        add_fstab_swap = None
        # If we were given a pre-existing partition to create a filesystem on,
        # we need to verify it exists and then schedule a new format action to
        # take place there.  Also, we only support a subset of all the options
        # on pre-existing partitions.
        if self.onPart:
            device = devicetree.resolve_device(self.onPart)
            if not device:
                raise KickstartParseError(formatErrorMsg(self.lineno,
                        msg=_("Partition \"%s\" given in part command does not exist.") % self.onPart))

            storage.devicetree.recursive_remove(device, remove_device=False)
            if self.resize:
                size = device.raw_device.align_target_size(size)
                try:
                    devicetree.actions.add(ActionResizeDevice(device, size))
                except ValueError:
                    raise KickstartParseError(formatErrorMsg(self.lineno,
                            msg=_("Target size \"%(size)s\" for device \"%(device)s\" is invalid.") %
                                 {"size": self.size, "device": device.name}))

            devicetree.actions.add(ActionCreateFormat(device, kwargs["fmt"]))
            if ty == "swap":
                add_fstab_swap = device
        # tmpfs mounts are not disks and don't occupy a disk partition,
        # so handle them here
        elif self.fstype == "tmpfs":
            try:
                request = storage.new_tmp_fs(**kwargs)
            except (StorageError, ValueError) as e:
                raise KickstartParseError(formatErrorMsg(self.lineno, msg=str(e)))
            storage.create_device(request)
        else:
            # If a previous device has claimed this mount point, delete the
            # old one.
            try:
                if self.mountpoint:
                    device = storage.mountpoints[self.mountpoint]
                    storage.destroy_device(device)
            except KeyError:
                pass

            try:
                request = storage.new_partition(**kwargs)
            except (StorageError, ValueError) as e:
                raise KickstartParseError(formatErrorMsg(self.lineno, msg=str(e)))

            storage.create_device(request)
            if ty == "swap":
                add_fstab_swap = request

        if self.encrypted:
            if self.passphrase and not storage.encryption_passphrase:
                storage.encryption_passphrase = self.passphrase

            # try to use the global passphrase if available
            # XXX: we require the LV/part with --passphrase to be processed
            # before this one to setup the storage.encryption_passphrase
            self.passphrase = self.passphrase or storage.encryption_passphrase

            cert = getEscrowCertificate(storage.escrow_certificates, self.escrowcert)
            if self.onPart:
                luksformat = kwargs["fmt"]
                device.format = get_format("luks", passphrase=self.passphrase, device=device.path,
                                           cipher=self.cipher,
                                           escrow_cert=cert,
                                           add_backup_passphrase=self.backuppassphrase,
                                           min_luks_entropy=MIN_CREATE_ENTROPY)
                luksdev = LUKSDevice("luks%d" % storage.next_id,
                                     fmt=luksformat,
                                     parents=device)
            else:
                luksformat = request.format
                request.format = get_format("luks", passphrase=self.passphrase,
                                            cipher=self.cipher,
                                            escrow_cert=cert,
                                            add_backup_passphrase=self.backuppassphrase,
                                            min_luks_entropy=MIN_CREATE_ENTROPY)
                luksdev = LUKSDevice("luks%d" % storage.next_id,
                                     fmt=luksformat,
                                     parents=request)

            if ty == "swap":
                # swap is on the LUKS device not on the LUKS' parent device,
                # override the info here
                add_fstab_swap = luksdev

            storage.create_device(luksdev)

        if add_fstab_swap:
            storage.add_fstab_swap(add_fstab_swap)

class Raid(commands.raid.F25_Raid):
    def execute(self, storage, ksdata, instClass):
        for r in self.raidList:
            r.execute(storage, ksdata, instClass)

class RaidData(commands.raid.F25_RaidData):
    def execute(self, storage, ksdata, instClass):
        raidmems = []
        devicetree = storage.devicetree
        devicename = self.device
        if self.preexist:
            device = devicetree.resolve_device(devicename)
            if device:
                devicename = device.name

        kwargs = {}

        storage.do_autopart = False

        if self.mountpoint == "swap":
            ty = "swap"
            self.mountpoint = ""
        elif self.mountpoint.startswith("pv."):
            ty = "lvmpv"
            kwargs["name"] = self.mountpoint
            ksdata.onPart[kwargs["name"]] = devicename

            if devicetree.get_device_by_name(kwargs["name"]):
                raise KickstartParseError(formatErrorMsg(self.lineno,
                        msg=_("PV partition \"%s\" is defined multiple times.") % kwargs["name"]))

            self.mountpoint = ""
        elif self.mountpoint.startswith("btrfs."):
            ty = "btrfs"
            kwargs["name"] = self.mountpoint
            ksdata.onPart[kwargs["name"]] = devicename

            if devicetree.get_device_by_name(kwargs["name"]):
                raise KickstartParseError(formatErrorMsg(self.lineno,
                        msg=_("Btrfs partition \"%s\" is defined multiple times.") % kwargs["name"]))

            self.mountpoint = ""
        else:
            if self.fstype != "":
                ty = self.fstype
            elif self.mountpoint == "/boot" and "mdarray" in storage.bootloader.stage2_device_types:
                ty = storage.default_boot_fstype
            else:
                ty = storage.default_fstype

        # Sanity check mountpoint
        if self.mountpoint != "" and self.mountpoint[0] != '/':
            raise KickstartParseError(formatErrorMsg(self.lineno,
                    msg=_("The mount point \"%s\" is not valid.  It must start with a /.") % self.mountpoint))

        # If this specifies an existing request that we should not format,
        # quit here after setting up enough information to mount it later.
        if not self.format:
            if not devicename:
                raise KickstartParseError(formatErrorMsg(self.lineno,
                        msg=_("raid --noformat must also use the --device option.")))

            dev = devicetree.get_device_by_name(devicename)
            if not dev:
                raise KickstartParseError(formatErrorMsg(self.lineno,
                        msg=_("RAID device  \"%s\" given in raid command does not exist.") % devicename))

            dev.format.mountpoint = self.mountpoint
            dev.format.mountopts = self.fsopts
            if ty == "swap":
                storage.add_fstab_swap(dev)
            return

        # Get a list of all the RAID members.
        for member in self.members:
            dev = devicetree.resolve_device(member)
            if not dev:
                # if member is using --onpart, use original device
                mem = ksdata.onPart.get(member, member)
                dev = devicetree.resolve_device(mem) or lookupAlias(devicetree, member)
            if dev and dev.format.type == "luks":
                try:
                    dev = dev.children[0]
                except IndexError:
                    dev = None

            if dev and dev.format.type != "mdmember":
                raise KickstartParseError(formatErrorMsg(self.lineno,
                        msg=_("RAID device \"%(device)s\" has a format of \"%(format)s\", but should have a format of \"mdmember\".") %
                             {"device": member, "format": dev.format.type}))

            if not dev:
                raise KickstartParseError(formatErrorMsg(self.lineno,
                        msg=_("Tried to use undefined partition \"%s\" in RAID specification.") % member))

            raidmems.append(dev)

        # Now get a format to hold a lot of these extra values.
        kwargs["fmt"] = get_format(ty,
                                   label=self.label,
                                   fsprofile=self.fsprofile,
                                   mountpoint=self.mountpoint,
                                   mountopts=self.fsopts,
                                   create_options=self.mkfsopts)
        if not kwargs["fmt"].type:
            raise KickstartParseError(formatErrorMsg(self.lineno,
                    msg=_("The \"%s\" file system type is not supported.") % ty))

        kwargs["name"] = devicename
        kwargs["level"] = self.level
        kwargs["parents"] = raidmems
        kwargs["member_devices"] = len(raidmems) - self.spares
        kwargs["total_devices"] = len(raidmems)

        if self.chunk_size:
            kwargs["chunk_size"] = Size("%d KiB" % self.chunk_size)

        add_fstab_swap = None

        # If we were given a pre-existing RAID to create a filesystem on,
        # we need to verify it exists and then schedule a new format action
        # to take place there.  Also, we only support a subset of all the
        # options on pre-existing RAIDs.
        if self.preexist:
            device = devicetree.get_device_by_name(devicename)
            if not device:
                raise KickstartParseError(formatErrorMsg(self.lineno,
                        msg=_("RAID volume \"%s\" specified with --useexisting does not exist.") % devicename))

            storage.devicetree.recursive_remove(device, remove_device=False)
            devicetree.actions.add(ActionCreateFormat(device, kwargs["fmt"]))
            if ty == "swap":
                add_fstab_swap = device
        else:
            if devicename and devicename in (a.name for a in storage.mdarrays):
                raise KickstartParseError(formatErrorMsg(self.lineno,
                        msg=_("The RAID volume name \"%s\" is already in use.") % devicename))

            # If a previous device has claimed this mount point, delete the
            # old one.
            try:
                if self.mountpoint:
                    device = storage.mountpoints[self.mountpoint]
                    storage.destroy_device(device)
            except KeyError:
                pass

            try:
                request = storage.new_mdarray(**kwargs)
            except (StorageError, ValueError) as e:
                raise KickstartParseError(formatErrorMsg(self.lineno, msg=str(e)))

            storage.create_device(request)
            if ty == "swap":
                add_fstab_swap = request

        if self.encrypted:
            if self.passphrase and not storage.encryption_passphrase:
                storage.encryption_passphrase = self.passphrase

            cert = getEscrowCertificate(storage.escrow_certificates, self.escrowcert)
            if self.preexist:
                luksformat = kwargs["fmt"]
                device.format = get_format("luks", passphrase=self.passphrase, device=device.path,
                                           cipher=self.cipher,
                                           escrow_cert=cert,
                                           add_backup_passphrase=self.backuppassphrase)
                luksdev = LUKSDevice("luks%d" % storage.next_id,
                                     fmt=luksformat,
                                     parents=device)
            else:
                luksformat = request.format
                request.format = get_format("luks", passphrase=self.passphrase,
                                            cipher=self.cipher,
                                            escrow_cert=cert,
                                            add_backup_passphrase=self.backuppassphrase)
                luksdev = LUKSDevice("luks%d" % storage.next_id,
                                     fmt=luksformat,
                                     parents=request)

            if ty == "swap":
                # swap is on the LUKS device instead of the parent device,
                # override the device here
                add_fstab_swap = luksdev

            storage.create_device(luksdev)

        if add_fstab_swap:
            storage.add_fstab_swap(add_fstab_swap)

class RepoData(commands.repo.F21_RepoData):
    def __init__(self, *args, **kwargs):
        """ Add enabled kwarg

            :param enabled: The repo has been enabled
            :type enabled: bool
        """
        self.enabled = kwargs.pop("enabled", True)
        self.repo_id = kwargs.pop("repo_id", None)

        commands.repo.F21_RepoData.__init__(self, *args, **kwargs)

class ReqPart(commands.reqpart.F23_ReqPart):
    def execute(self, storage, ksdata, instClass):
        from blivet.autopart import do_reqpart

        if not self.reqpart:
            return

        reqs = platform.set_platform_bootloader_reqs()
        if self.addBoot:
            bootPartitions = platform.set_platform_boot_partition()

            # blivet doesn't know this - anaconda sets up the default boot fstype
            # in various places in this file, as well as in setDefaultPartitioning
            # in the install classes.  We need to duplicate that here.
            for part in bootPartitions:
                if part.mountpoint == "/boot":
                    part.fstype = storage.default_boot_fstype

            reqs += bootPartitions

        do_reqpart(storage, reqs)

class RootPw(commands.rootpw.F18_RootPw):
    def execute(self, storage, ksdata, instClass, users):
        if flags.automatedInstall and not self.password and not self.seen:
            # Lock the root password if during an installation with kickstart
            # the root password is empty & not specififed as empty in the kickstart
            # (seen == False) via the rootpw command.
            # Note that kickstart is actually the only way to specify an empty
            # root password - we don't allow that via the UI.
            self.lock = True
        elif not flags.automatedInstall and not self.password:
            # Also lock the root password if it was not set during interactive installation.
            self.lock = True


        algo = getPassAlgo(ksdata.authconfig.authconfig)
        users.setRootPassword(self.password, self.isCrypted, self.lock, algo, iutil.getSysroot())

class SELinux(commands.selinux.FC3_SELinux):
    def execute(self, *args):
        selinux_states = {SELINUX_DISABLED: "disabled",
                          SELINUX_ENFORCING: "enforcing",
                          SELINUX_PERMISSIVE: "permissive"}

        if self.selinux is None:
            # Use the defaults set by the installed (or not) selinux package
            return
        elif self.selinux not in selinux_states:
            selinux_log.error("unknown selinux state: %s", self.selinux)
            return

        try:
            selinux_cfg = SimpleConfigFile(iutil.getSysroot() + "/etc/selinux/config")
            selinux_cfg.read()
            selinux_cfg.set(("SELINUX", selinux_states[self.selinux]))
            selinux_cfg.write()
        except IOError as msg:
            selinux_log.error("Error setting selinux mode: %s", msg)

class Services(commands.services.FC6_Services):
    def execute(self, storage, ksdata, instClass):
        for svc in self.disabled:
            iutil.disable_service(svc)

        for svc in self.enabled:
            iutil.enable_service(svc)

class SshKey(commands.sshkey.F22_SshKey):
    def execute(self, storage, ksdata, instClass, users):
        for usr in self.sshUserList:
            users.setUserSshKey(usr.username, usr.key)

class Timezone(commands.timezone.F25_Timezone):
    def __init__(self, *args):
        commands.timezone.F25_Timezone.__init__(self, *args)

        self._added_chrony = False
        self._enabled_chrony = False
        self._disabled_chrony = False

    def setup(self, ksdata):
        # do not install and use NTP package
        if self.nontp or NTP_PACKAGE in ksdata.packages.excludedList:
            if iutil.service_running(NTP_SERVICE) and \
                    can_touch_runtime_system("stop NTP service"):
                ret = iutil.stop_service(NTP_SERVICE)
                if ret != 0:
                    timezone_log.error("Failed to stop NTP service")

            if self._added_chrony and NTP_PACKAGE in ksdata.packages.packageList:
                ksdata.packages.packageList.remove(NTP_PACKAGE)
                self._added_chrony = False

            # Both un-enable and disable chrony, because sometimes it's installed
            # off by default (packages) and sometimes not (liveimg).
            if self._enabled_chrony and NTP_SERVICE in ksdata.services.enabled:
                ksdata.services.enabled.remove(NTP_SERVICE)
                self._enabled_chrony = False

            if NTP_SERVICE not in ksdata.services.disabled:
                ksdata.services.disabled.append(NTP_SERVICE)
                self._disabled_chrony = True
        # install and use NTP package
        else:
            if not iutil.service_running(NTP_SERVICE) and \
                    can_touch_runtime_system("start NTP service"):
                ret = iutil.start_service(NTP_SERVICE)
                if ret != 0:
                    timezone_log.error("Failed to start NTP service")

            if not NTP_PACKAGE in ksdata.packages.packageList:
                ksdata.packages.packageList.append(NTP_PACKAGE)
                self._added_chrony = True

            if self._disabled_chrony and NTP_SERVICE in ksdata.services.disabled:
                ksdata.services.disabled.remove(NTP_SERVICE)
                self._disabled_chrony = False

            if not NTP_SERVICE in ksdata.services.enabled and \
                    not NTP_SERVICE in ksdata.services.disabled:
                ksdata.services.enabled.append(NTP_SERVICE)
                self._enabled_chrony = True

    def execute(self, *args):
        # write out timezone configuration
        if not timezone.is_valid_timezone(self.timezone):
            # this should never happen, but for pity's sake
            timezone_log.warning("Timezone %s set in kickstart is not valid, falling "
                                 "back to default (America/New_York).", self.timezone)
            self.timezone = "America/New_York"

        timezone.write_timezone_config(self, iutil.getSysroot())

        # write out NTP configuration (if set) and --nontp is not used
        if not self.nontp and self.ntpservers:
            chronyd_conf_path = os.path.normpath(iutil.getSysroot() + ntp.NTP_CONFIG_FILE)
            pools, servers = ntp.internal_to_pools_and_servers(self.ntpservers)
            if os.path.exists(chronyd_conf_path):
                timezone_log.debug("Modifying installed chrony configuration")
                try:
                    ntp.save_servers_to_config(pools, servers, conf_file_path=chronyd_conf_path)
                except ntp.NTPconfigError as ntperr:
                    timezone_log.warning("Failed to save NTP configuration: %s", ntperr)
            # use chrony conf file from installation environment when
            # chrony is not installed (chrony conf file is missing)
            else:
                timezone_log.debug("Creating chrony configuration based on the "
                                   "configuration from installation environment")
                try:
                    ntp.save_servers_to_config(pools, servers,
                                               conf_file_path=ntp.NTP_CONFIG_FILE,
                                               out_file_path=chronyd_conf_path)
                except ntp.NTPconfigError as ntperr:
                    timezone_log.warning("Failed to save NTP configuration without chrony package: %s", ntperr)

class User(commands.user.F19_User):
    def execute(self, storage, ksdata, instClass, users):
        algo = getPassAlgo(ksdata.authconfig.authconfig)

        for usr in self.userList:
            kwargs = usr.__dict__
            kwargs.update({"algo": algo, "root": iutil.getSysroot()})

            # If the user password came from a kickstart and it is blank we
            # need to make sure the account is locked, not created with an
            # empty password.
            if ksdata.user.seen and kwargs.get("password", "") == "":
                kwargs["password"] = None
            try:
                users.createUser(usr.name, **kwargs)
            except ValueError as e:
                user_log.warning(str(e))

class VolGroup(commands.volgroup.F21_VolGroup):
    def execute(self, storage, ksdata, instClass):
        for v in self.vgList:
            v.execute(storage, ksdata, instClass)

class VolGroupData(commands.volgroup.F21_VolGroupData):
    def execute(self, storage, ksdata, instClass):
        pvs = []

        devicetree = storage.devicetree

        storage.do_autopart = False

        # Get a list of all the physical volume devices that make up this VG.
        for pv in self.physvols:
            dev = devicetree.resolve_device(pv)
            if not dev:
                # if pv is using --onpart, use original device
                pv_name = ksdata.onPart.get(pv, pv)
                dev = devicetree.resolve_device(pv_name) or lookupAlias(devicetree, pv)
            if dev and dev.format.type == "luks":
                try:
                    dev = dev.children[0]
                except IndexError:
                    dev = None

            if dev and dev.format.type != "lvmpv":
                raise KickstartParseError(formatErrorMsg(self.lineno,
                        msg=_("Physical volume \"%(device)s\" has a format of \"%(format)s\", but should have a format of \"lvmpv\".") %
                             {"device": pv, "format": dev.format.type}))

            if not dev:
                raise KickstartParseError(formatErrorMsg(self.lineno,
                        msg=_("Tried to use undefined partition \"%s\" in Volume Group specification") % pv))

            pvs.append(dev)

        if len(pvs) == 0 and not self.preexist:
            raise KickstartParseError(formatErrorMsg(self.lineno,
                    msg=_("Volume group \"%s\" defined without any physical volumes.  Either specify physical volumes or use --useexisting.") % self.vgname))

        if self.pesize == 0:
            # default PE size requested -- we use blivet's default in KiB
            self.pesize = LVM_PE_SIZE.convert_to(KiB)

        pesize = Size("%d KiB" % self.pesize)
        possible_extents = LVMVolumeGroupDevice.get_supported_pe_sizes()
        if pesize not in possible_extents:
            raise KickstartParseError(formatErrorMsg(self.lineno,
                    msg=_("Volume group given physical extent size of \"%(extentSize)s\", but must be one of:\n%(validExtentSizes)s.") %
                         {"extentSize": pesize, "validExtentSizes": ", ".join(str(e) for e in possible_extents)}))

        # If --noformat or --useexisting was given, there's really nothing to do.
        if not self.format or self.preexist:
            if not self.vgname:
                raise KickstartParseError(formatErrorMsg(self.lineno,
                        msg=_("volgroup --noformat and volgroup --useexisting must also use the --name= option.")))

            dev = devicetree.get_device_by_name(self.vgname)
            if not dev:
                raise KickstartParseError(formatErrorMsg(self.lineno,
                        msg=_("Volume group \"%s\" given in volgroup command does not exist.") % self.vgname))
        elif self.vgname in (vg.name for vg in storage.vgs):
            raise KickstartParseError(formatErrorMsg(self.lineno,
                    msg=_("The volume group name \"%s\" is already in use.") % self.vgname))
        else:
            try:
                request = storage.new_vg(parents=pvs,
                                         name=self.vgname,
                                         pe_size=pesize)
            except (StorageError, ValueError) as e:
                raise KickstartParseError(formatErrorMsg(self.lineno, msg=str(e)))

            storage.create_device(request)
            if self.reserved_space:
                request.reserved_space = self.reserved_space
            elif self.reserved_percent:
                request.reserved_percent = self.reserved_percent

            # in case we had to truncate or otherwise adjust the specified name
            ksdata.onPart[self.vgname] = request.name

class XConfig(commands.xconfig.F14_XConfig):
    def execute(self, *args):
        desktop = Desktop()
        if self.startX:
            desktop.default_target = GRAPHICAL_TARGET

        if self.defaultdesktop:
            desktop.desktop = self.defaultdesktop

        # now write it out
        desktop.write()

class SkipX(commands.skipx.FC3_SkipX):
    def execute(self, *args):
        if self.skipx:
            desktop = Desktop()
            desktop.default_target = TEXT_ONLY_TARGET
            desktop.write()

class Snapshot(commands.snapshot.F26_Snapshot):
    def _post_snapshots(self):
        return filter(lambda snap: snap.when == SNAPSHOT_WHEN_POST_INSTALL, self.dataList())

    def _pre_snapshots(self):
        return filter(lambda snap: snap.when == SNAPSHOT_WHEN_PRE_INSTALL, self.dataList())

    def has_snapshot(self, when):
        """ Is snapshot with this `when` parameter contained in the list of snapshots?

            :param when: `when` parameter from pykickstart which should be test for present.
            :type when: One of the constants from `pykickstart.constants.SNAPSHOT_*`
            :returns: True if snapshot with this `when` parameter is present,
                      False otherwise.
        """
        return any(snap.when == when for snap in self.dataList())

    def setup(self, storage, ksdata, instClass):
        """ Prepare post installation snapshots.

            This will also do the checking of snapshot validity.
        """
        for snap_data in self._post_snapshots():
            snap_data.setup(storage, ksdata, instClass)

    def execute(self, storage, ksdata, instClass):
        """ Create ThinLV snapshot after post section stops.

            Blivet must be reset before creation of the snapshot. This is
            required because the storage could be changed in post section.
        """
        post_snapshots = self._post_snapshots()

        if post_snapshots:
            try_populate_devicetree(storage.devicetree)
            for snap_data in post_snapshots:
                log.debug("Snapshot: creating post-install snapshot %s", snap_data.name)
                snap_data.execute(storage, ksdata, instClass)

    def pre_setup(self, storage, ksdata, instClass):
        """ Prepare pre installation snapshots.

            This will also do the checking of snapshot validity.
        """
        pre_snapshots = self._pre_snapshots()

        # wait for the storage to load devices
        if pre_snapshots:
            threadMgr.wait(THREAD_STORAGE)

        for snap_data in pre_snapshots:
            snap_data.setup(storage, ksdata, instClass)

    def pre_execute(self, storage, ksdata, instClass):
        """ Create ThinLV snapshot before installation starts.

            This must be done before user can change anything
        """
        pre_snapshots = self._pre_snapshots()

        if pre_snapshots:
            threadMgr.wait(THREAD_STORAGE)

            if (ksdata.clearpart.devices or ksdata.clearpart.drives or
                ksdata.clearpart.type == CLEARPART_TYPE_ALL):
                log.warning("Snapshot: \"clearpart\" command could erase pre-install snapshots!")
            if ksdata.zerombr.zerombr:
                log.warning("Snapshot: \"zerombr\" command could erase pre-install snapshots!")

            for snap_data in pre_snapshots:
                log.debug("Snapshot: creating pre-install snapshot %s", snap_data.name)
                snap_data.execute(storage, ksdata, instClass)

            try_populate_devicetree(storage.devicetree)

class SnapshotData(commands.snapshot.F26_SnapshotData):
    def __init__(self, *args, **kwargs):
        commands.snapshot.F26_SnapshotData.__init__(self, *args, **kwargs)
        self.thin_snapshot = None

    def setup(self, storage, ksdata, instClass):
        """ Add ThinLV snapshot to Blivet model but do not create it.

            This will plan snapshot creation on the end of the installation. This way
            Blivet will do a validity checking for future snapshot.
        """
        if not self.origin.count('/') == 1:
            msg = _("Incorrectly specified origin of the snapshot. Use format \"VolGroup/LV-name\"")
            raise KickstartParseError(formatErrorMsg(self.lineno, msg=msg))

        # modify origin and snapshot name to the proper DM naming
        snap_name = self.name.replace('-', '--')
        origin = self.origin.replace('-', '--').replace('/', '-')
        origin_dev = storage.devicetree.get_device_by_name(origin)
        log.debug("Snapshot: name %s has origin %s", self.name, origin_dev)

        if origin_dev is None:
            msg = _("Snapshot: origin \"%s\" doesn't exists!") % self.origin
            raise KickstartParseError(formatErrorMsg(self.lineno, msg=msg))

        if not origin_dev.is_thin_lv:
            msg = (_("Snapshot: origin \"%(origin)s\" of snapshot \"%(name)s\""
                     " is not a valid thin LV device.") % {"origin": self.origin,
                                                           "name": self.name})
            raise KickstartParseError(formatErrorMsg(self.lineno, msg=msg))

        if storage.devicetree.get_device_by_name("%s-%s" % (origin_dev.vg.name, snap_name)):
            msg = _("Snapshot %s already exists.") % self.name
            raise KickstartParseError(formatErrorMsg(self.lineno, msg=msg))

        self.thin_snapshot = None
        try:
            self.thin_snapshot = LVMLogicalVolumeDevice(name=self.name,
                                                        parents=[origin_dev.pool],
                                                        seg_type="thin",
                                                        origin=origin_dev)
        except ValueError as e:
            raise KickstartParseError(formatErrorMsg(self.lineno, msg=e))

    def execute(self, storage, ksdata, instClass):
        """ Execute an action for snapshot creation. """
        self.thin_snapshot.create()
        if isinstance(self.thin_snapshot.format, XFS):
            log.debug("Generating new UUID for XFS snapshot")
            self.thin_snapshot.format.reset_uuid()

class ZFCP(commands.zfcp.F14_ZFCP):
    def parse(self, args):
        fcp = commands.zfcp.F14_ZFCP.parse(self, args)
        try:
            blivet.zfcp.zfcp.add_fcp(fcp.devnum, fcp.wwpn, fcp.fcplun)
        except ValueError as e:
            zfcp_log.warning(str(e))

        return fcp

class Keyboard(commands.keyboard.F18_Keyboard):
    def execute(self, *args):
        keyboard.write_keyboard_config(self, iutil.getSysroot())

class Upgrade(commands.upgrade.F20_Upgrade):
    # Upgrade is no longer supported. If an upgrade command was included in
    # a kickstart, warn the user and exit.
    def parse(self, args):
        upgrade_log.error("The upgrade kickstart command is no longer supported. Upgrade functionality is provided through fedup.")
        sys.stderr.write(_("The upgrade kickstart command is no longer supported. Upgrade functionality is provided through fedup."))
        iutil.ipmi_report(IPMI_ABORTED)
        sys.exit(1)

###
### %anaconda Section
###

class AnacondaSectionHandler(BaseHandler):
    """A handler for only the anaconda ection's commands."""
    commandMap = {
        "pwpolicy": F22_PwPolicy
    }

    dataMap = {
        "PwPolicyData": F22_PwPolicyData
    }

    def __init__(self):
        BaseHandler.__init__(self, mapping=self.commandMap, dataMapping=self.dataMap)

    def __str__(self):
        """Return the %anaconda section"""
        retval = ""
        # This dictionary should only be modified during __init__, so if it
        # changes during iteration something has gone horribly wrong.
        lst = sorted(self._writeOrder.keys())
        for prio in lst:
            for obj in self._writeOrder[prio]:
                retval += str(obj)

        if retval:
            retval = "\n%anaconda\n" + retval + "%end\n"
        return retval

class AnacondaSection(Section):
    """A section for anaconda specific commands."""
    sectionOpen = "%anaconda"

    def __init__(self, *args, **kwargs):
        Section.__init__(self, *args, **kwargs)
        self.cmdno = 0

    def handleLine(self, line):
        if not self.handler:
            return

        self.cmdno += 1
        args = shlex.split(line, comments=True)
        self.handler.currentCmd = args[0]
        self.handler.currentLine = self.cmdno
        return self.handler.dispatcher(args, self.cmdno)

    def handleHeader(self, lineno, args):
        """Process the arguments to the %anaconda header."""
        Section.handleHeader(self, lineno, args)

    def finalize(self):
        """Let %anaconda know no additional data will come."""
        Section.finalize(self)

###
### HANDLERS
###

# This is just the latest entry from pykickstart.handlers.control with all the
# classes we're overriding in place of the defaults.
commandMap = {
    "auth": Authconfig,
    "authconfig": Authconfig,
    "autopart": AutoPart,
    "btrfs": BTRFS,
    "bootloader": Bootloader,
    "clearpart": ClearPart,
    "eula": Eula,
    "fcoe": Fcoe,
    "firewall": Firewall,
    "firstboot": Firstboot,
    "group": Group,
    "ignoredisk": IgnoreDisk,
    "iscsi": Iscsi,
    "iscsiname": IscsiName,
    "keyboard": Keyboard,
    "lang": Lang,
    "logging": Logging,
    "logvol": LogVol,
    "network": Network,
    "part": Partition,
    "partition": Partition,
    "raid": Raid,
    "realm": Realm,
    "reqpart": ReqPart,
    "rootpw": RootPw,
    "selinux": SELinux,
    "services": Services,
    "sshkey": SshKey,
    "skipx": SkipX,
    "snapshot": Snapshot,
    "timezone": Timezone,
    "upgrade": Upgrade,
    "user": User,
    "volgroup": VolGroup,
    "xconfig": XConfig,
    "zfcp": ZFCP,
}

dataMap = {
    "BTRFSData": BTRFSData,
    "LogVolData": LogVolData,
    "PartData": PartitionData,
    "RaidData": RaidData,
    "RepoData": RepoData,
    "SnapshotData": SnapshotData,
    "VolGroupData": VolGroupData,
}

superclass = returnClassForVersion()

class AnacondaKSHandler(superclass):
    AddonClassType = AddonData

    def __init__(self, addon_paths=None, commandUpdates=None, dataUpdates=None):
        if addon_paths is None:
            addon_paths = []

        if commandUpdates is None:
            commandUpdates = commandMap

        if dataUpdates is None:
            dataUpdates = dataMap

        superclass.__init__(self, commandUpdates=commandUpdates, dataUpdates=dataUpdates)
        self.onPart = {}

        # collect all kickstart addons for anaconda to addons dictionary
        # which maps addon_id to it's own data structure based on BaseData
        # with execute method
        addons = {}

        # collect all AddonData subclasses from
        # for p in addon_paths: <p>/<plugin id>/ks/*.(py|so)
        # and register them under <plugin id> name
        for module_name, path in addon_paths:
            addon_id = os.path.basename(os.path.dirname(os.path.abspath(path)))
            if not os.path.isdir(path):
                continue

            classes = collect(module_name, path, lambda cls: issubclass(cls, self.AddonClassType))
            if classes:
                addons[addon_id] = classes[0](name=addon_id)

        # Prepare the final structures for 3rd party addons
        self.addons = AddonRegistry(addons)

        # The %anaconda section uses its own handler for a limited set of commands
        self.anaconda = AnacondaSectionHandler()

    def __str__(self):
        return superclass.__str__(self) + "\n" + str(self.addons) + str(self.anaconda)

class AnacondaPreParser(KickstartParser):
    # A subclass of KickstartParser that only looks for %pre scripts and
    # sets them up to be run.  All other scripts and commands are ignored.
    def __init__(self, handler, followIncludes=True, errorsAreFatal=True,
                 missingIncludeIsFatal=True):
        KickstartParser.__init__(self, handler, missingIncludeIsFatal=False)

    def handleCommand(self, lineno, args):
        pass

    def setupSections(self):
        self.registerSection(PreScriptSection(self.handler, dataObj=AnacondaKSScript))
        self.registerSection(NullSection(self.handler, sectionOpen="%pre-install"))
        self.registerSection(NullSection(self.handler, sectionOpen="%post"))
        self.registerSection(NullSection(self.handler, sectionOpen="%onerror"))
        self.registerSection(NullSection(self.handler, sectionOpen="%traceback"))
        self.registerSection(NullSection(self.handler, sectionOpen="%packages"))
        self.registerSection(NullSection(self.handler, sectionOpen="%addon"))
        self.registerSection(NullSection(self.handler.anaconda, sectionOpen="%anaconda"))


class AnacondaKSParser(KickstartParser):
    def __init__(self, handler, followIncludes=True, errorsAreFatal=True,
                 missingIncludeIsFatal=True, scriptClass=AnacondaKSScript):
        self.scriptClass = scriptClass
        KickstartParser.__init__(self, handler)

    def handleCommand(self, lineno, args):
        if not self.handler:
            return

        return KickstartParser.handleCommand(self, lineno, args)

    def setupSections(self):
        self.registerSection(PreScriptSection(self.handler, dataObj=self.scriptClass))
        self.registerSection(PreInstallScriptSection(self.handler, dataObj=self.scriptClass))
        self.registerSection(PostScriptSection(self.handler, dataObj=self.scriptClass))
        self.registerSection(TracebackScriptSection(self.handler, dataObj=self.scriptClass))
        self.registerSection(OnErrorScriptSection(self.handler, dataObj=self.scriptClass))
        self.registerSection(PackageSection(self.handler))
        self.registerSection(AddonSection(self.handler))
        self.registerSection(AnacondaSection(self.handler.anaconda))

def preScriptPass(f):
    # The first pass through kickstart file processing - look for %pre scripts
    # and run them.  This must come in a separate pass in case a script
    # generates an included file that has commands for later.
    ksparser = AnacondaPreParser(AnacondaKSHandler())

    with check_kickstart_error():
        ksparser.readKickstart(f)

    # run %pre scripts
    runPreScripts(ksparser.handler.scripts)

def parseKickstart(f, strict_mode=False):
    # preprocessing the kickstart file has already been handled in initramfs.

    addon_paths = collect_addon_paths(ADDON_PATHS)
    handler = AnacondaKSHandler(addon_paths["ks"])
    ksparser = AnacondaKSParser(handler)

    # We need this so all the /dev/disk/* stuff is set up before parsing.
    udev.trigger(subsystem="block", action="change")
    # So that drives onlined by these can be used in the ks file
    blivet.iscsi.iscsi.startup()
    blivet.fcoe.fcoe.startup()
    blivet.zfcp.zfcp.startup()
    # Note we do NOT call dasd.startup() here, that does not online drives, but
    # only checks if they need formatting, which requires zerombr to be known

    kswarnings = []
    ksmodule = "pykickstart"
    kscategories = (UserWarning, SyntaxWarning, DeprecationWarning)
    showwarning = warnings.showwarning

    def ksshowwarning(message, category, filename, lineno, file=None, line=None):
        # Print the warning with default function.
        showwarning(message, category, filename, lineno, file, line)
        # Collect pykickstart warnings.
        if ksmodule in filename and issubclass(category, kscategories):
            kswarnings.append(message)

    try:
        # Process warnings differently in this part.
        with warnings.catch_warnings():

            # Set up the warnings module.
            warnings.showwarning = ksshowwarning

            for category in kscategories:
                warnings.filterwarnings(action="always", module=ksmodule, category=category)

            # Parse the kickstart file.
            ksparser.readKickstart(f)

            # Process pykickstart warnings in the strict mode:
            if strict_mode and kswarnings:
                raise KickstartError("Please modify your kickstart file to fix the warnings "
                                     "or remove the `ksstrict` option.")

    except KickstartError as e:
        # We do not have an interface here yet, so we cannot use our error
        # handling callback.
        parsing_log.error(e)

        # Print kickstart warnings in the strict mode.
        if strict_mode and kswarnings:
            print(_("\nSome warnings occurred during reading the kickstart file:"))
            for w in kswarnings:
                print(str(w).strip())

        # Print an error and terminate.
        print(_("\nAn error occurred during reading the kickstart file:"
                "\n%s\n\nThe installer will now terminate.") % str(e).strip())

        iutil.ipmi_report(IPMI_ABORTED)
        time.sleep(10)
        sys.exit(1)

    return handler

def appendPostScripts(ksdata):
    scripts = ""

    # Read in all the post script snippets to a single big string.
    for fn in glob.glob("/usr/share/anaconda/post-scripts/*ks"):
        f = open(fn, "r")
        scripts += f.read()
        f.close()

    # Then parse the snippets against the existing ksdata.  We can do this
    # because pykickstart allows multiple parses to save their data into a
    # single data object.  Errors parsing the scripts are a bug in anaconda,
    # so just raise an exception.
    ksparser = AnacondaKSParser(ksdata, scriptClass=AnacondaInternalScript)
    ksparser.readKickstartFromString(scripts, reset=False)

def runPostScripts(scripts):
    postScripts = [s for s in scripts if s.type == KS_SCRIPT_POST]

    if len(postScripts) == 0:
        return

    script_log.info("Running kickstart %%post script(s)")
    for script in postScripts:
        script.run(iutil.getSysroot())
    script_log.info("All kickstart %%post script(s) have been run")

def runPreScripts(scripts):
    preScripts = [s for s in scripts if s.type == KS_SCRIPT_PRE]

    if len(preScripts) == 0:
        return

    script_log.info("Running kickstart %%pre script(s)")
    stdoutLog.info(_("Running pre-installation scripts"))

    for script in preScripts:
        script.run("/")

    script_log.info("All kickstart %%pre script(s) have been run")

def runPreInstallScripts(scripts):
    preInstallScripts = [s for s in scripts if s.type == KS_SCRIPT_PREINSTALL]

    if len(preInstallScripts) == 0:
        return

    script_log.info("Running kickstart %%pre-install script(s)")

    for script in preInstallScripts:
        script.run("/")

    script_log.info("All kickstart %%pre-install script(s) have been run")

def runTracebackScripts(scripts):
    script_log.info("Running kickstart %%traceback script(s)")
    for script in filter(lambda s: s.type == KS_SCRIPT_TRACEBACK, scripts):
        script.run("/")
    script_log.info("All kickstart %%traceback script(s) have been run")

def resetCustomStorageData(ksdata):
    for command in ["partition", "raid", "volgroup", "logvol", "btrfs"]:
        ksdata.resetCommand(command)

    ksdata.clearpart.type = CLEARPART_TYPE_NONE

def doKickstartStorage(storage, ksdata, instClass):
    """ Setup storage state from the kickstart data """
    ksdata.clearpart.execute(storage, ksdata, instClass)
    if not any(d for d in storage.disks
               if not d.format.hidden and not d.protected):
        return

    # snapshot free space now so that we know how much we had available
    storage.create_free_space_snapshot()

    ksdata.bootloader.execute(storage, ksdata, instClass, dry_run=True)
    ksdata.autopart.execute(storage, ksdata, instClass)
    ksdata.reqpart.execute(storage, ksdata, instClass)
    ksdata.partition.execute(storage, ksdata, instClass)
    ksdata.raid.execute(storage, ksdata, instClass)
    ksdata.volgroup.execute(storage, ksdata, instClass)
    ksdata.logvol.execute(storage, ksdata, instClass)
    ksdata.btrfs.execute(storage, ksdata, instClass)
    # setup snapshot here, that means add it to model and do the tests
    # snapshot will be created on the end of the installation
    ksdata.snapshot.setup(storage, ksdata, instClass)
    # also calls ksdata.bootloader.execute
    storage.set_up_bootloader()<|MERGE_RESOLUTION|>--- conflicted
+++ resolved
@@ -21,14 +21,6 @@
 import glob
 import os
 import os.path
-<<<<<<< HEAD
-=======
-import tempfile
-from pyanaconda.flags import flags, can_touch_runtime_system
-from pyanaconda.constants import ADDON_PATHS, IPMI_ABORTED, TEXT_ONLY_TARGET, GRAPHICAL_TARGET, THREAD_STORAGE
-from contextlib import contextmanager
-import shlex
->>>>>>> 5847ab36
 import requests
 import shlex
 import sys
@@ -42,6 +34,8 @@
 import blivet.zfcp
 
 import pykickstart.commands as commands
+
+from contextlib import contextmanager
 
 from pyanaconda import iutil, keyboard, localization, network, nm, ntp, screen_access, timezone
 from pyanaconda.addons import AddonSection, AddonData, AddonRegistry, collect_addon_paths
