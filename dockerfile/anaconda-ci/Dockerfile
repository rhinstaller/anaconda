# This container is used for runing Anaconda unit tests in the controlled environment.
# To find out how to build this container please look on the ./tests/README.rst file.

# The `image` arg will set base image for the build.
# possible values:
#   registry.fedoraproject.org/fedora:35
#   registry.fedoraproject.org/fedora:rawhide
#   registry-proxy.engineering.redhat.com/rh-osbs/ubi9:latest # private source
#   registry.access.redhat.com/ubi8/ubi # public source
ARG image
FROM ${image}
# FROM starts a new build stage with new ARGs. Put any ARGs after FROM unless required by the FROM itself.
# see https://docs.docker.com/engine/reference/builder/#understand-how-arg-and-from-interact

# The `git_branch` arg will set git branch of Anaconda from which we are downloding spec file to get
# dependencies.
# possible values:
#   master
#   f35-devel
#   f35-release
ARG git_branch

# The `copr_repo` arg will set Anaconda daily builds copr repository.
# possible values:
#   @rhinstaller/Anaconda
#   @rhinstaller/Anaconda-devel
ARG copr_repo
LABEL maintainer=anaconda-devel@lists.fedoraproject.org

# On ELN, BaseOS+AppStream don't have all our build dependencies; this provides the "Everything" compose
COPY ["eln.repo", "/etc/yum.repos.d"]

# The anaconda.spec.in is in the repository root. This file will be copied automatically here if
# the build is invoked by Makefile.
COPY ["anaconda.spec.in", "/root/"]

# Prepare environment and install build dependencies
RUN set -ex; \
  if grep -q VARIANT.*eln /etc/os-release; then sed -i 's/enabled=0/enabled=1/' /etc/yum.repos.d/eln.repo; fi; \
  dnf install -y \
<<<<<<< HEAD
  'dnf-command(copr)' \
  /usr/bin/xargs \
  nodejs \
  rpm-build \
  git \
  bzip2 \
  rpm-ostree \
  pykickstart \
  python3-lxml \
  policycoreutils \
  python3-gobject-base \
  python3-pip \
  ShellCheck; \
=======
  'dnf-command(copr)'; \
  # Enable COPR repositories
>>>>>>> 1537cc8c
  if ! grep -q VARIANT.*eln /etc/os-release; then \
    BRANCH="${git_branch}"; \
    if [ $BRANCH == "master" ]; then \
      BRANCH="rawhide"; \
    fi; \
    BRANCH=${BRANCH%%-*}; \
    BRANCH=${BRANCH#f}; \
    dnf copr enable -y ${copr_repo} fedora-${BRANCH}-x86_64; \
    dnf copr enable -y @storage/blivet-daily fedora-${BRANCH}-x86_64; \
    dnf -y install cppcheck; \
  else \
    dnf copr enable -y ${copr_repo} fedora-eln-x86_64; \
  fi; \
  # Update the base container packages
  dnf update -y; \
  # Install rest of the dependencies
  dnf install -y \
  /usr/bin/xargs \
  rpm-build \
  git \
  bzip2 \
  rpm-ostree \
  python3-pip \
  # Need to have restorecon for the tests execution
  policycoreutils \
  ShellCheck; \
  # Install Anaconda dependencies
  cat /root/anaconda.spec.in | sed 's/@PACKAGE_VERSION@/0/; s/@PACKAGE_RELEASE@/0/; s/%{__python3}/python3/' > /tmp/anaconda.spec; \
  rpmspec -q --buildrequires /tmp/anaconda.spec | xargs -d '\n' dnf install -y; \
  rpmspec -q --requires /tmp/anaconda.spec | grep -v anaconda | xargs -d '\n' dnf install -y; \
  # FIXME: Install older npm version - the version from the package manager leads to timeouts
  npm install -g npm@8.1.0; \
  dnf clean all

RUN pip install --no-cache-dir --upgrade pip; \
  pip install --no-cache-dir \
  pocketlint \
  coverage \
  pycodestyle \
  dogtail \
  rpmfluff \
  freezegun \
  pytest

RUN mkdir /anaconda

WORKDIR /anaconda<|MERGE_RESOLUTION|>--- conflicted
+++ resolved
@@ -38,24 +38,8 @@
 RUN set -ex; \
   if grep -q VARIANT.*eln /etc/os-release; then sed -i 's/enabled=0/enabled=1/' /etc/yum.repos.d/eln.repo; fi; \
   dnf install -y \
-<<<<<<< HEAD
-  'dnf-command(copr)' \
-  /usr/bin/xargs \
-  nodejs \
-  rpm-build \
-  git \
-  bzip2 \
-  rpm-ostree \
-  pykickstart \
-  python3-lxml \
-  policycoreutils \
-  python3-gobject-base \
-  python3-pip \
-  ShellCheck; \
-=======
   'dnf-command(copr)'; \
   # Enable COPR repositories
->>>>>>> 1537cc8c
   if ! grep -q VARIANT.*eln /etc/os-release; then \
     BRANCH="${git_branch}"; \
     if [ $BRANCH == "master" ]; then \
@@ -74,6 +58,7 @@
   # Install rest of the dependencies
   dnf install -y \
   /usr/bin/xargs \
+  nodejs \
   rpm-build \
   git \
   bzip2 \
